List of major features that were removed from BACI, including date and revision where code was removed

<<<<<<< HEAD
Acoustics module (by Svenja Schoeder)
- removed in commit a263275e53ec5f4cbed966188fbade1981490800 on 2020-04-15
- reasons: We are not actively developing acoustics applications at this point. Removing it reduces the amount of code that needs to be maintainer. Furthermore, the high-performance part of the module (explicit time integrator) is available as open-source software on https://github.com/kronbichler/exwave including basic documentation and several examples
- if you need it: Check the exwave code on github and adapt to your needs; in case you need implicit time integration with HDG, checkout commit xxx
- mainly deleted src/drt_acou
- removed by Luca Berardocco
=======
cell migration module (by Andreas Rauch)
- includes prb_immersed_cell and prb_scatra_endoexocytosis
- prb_immersed_cell is comprised by a structural problem (cell) embedded in a porous medium (extrcellular matrix)
  This problem was solved using a immersed boundary method
- prb_scatra_endoexocytosis mainly modells inter-cellular signalling processes
- related/used in both problems were passive and active fiber material models for the mechanical cell behaviour
- removed in commit 05505bb75e860b9f798e41c6c8b59aa6757d721c on 2020-04-13
- reasons: This module is currently unused and not subject to ongoing research. This will thus reduce dependencies and ease maintenance work.
- removed by Anh-Tu Vuong
>>>>>>> 76deeb4c

FSI using IBM on deformable fluid meshes (by Andreas Rauch)
- removed in commit 57d21c7794a44f4ce15824d5aae50f3a0b161602 on 2020-04-09
- reasons: Implementation does not work and thus has not been tested a
few years at this point. This research topic is not actively developed
at this time and code removal will lead to lower code complexity.
- removed by Nora Hagmeyer

chemical diffusion module in variational formulation (by Jorge de Anda Salazar)
- removed in commit 18ab8339e1223bf87e991e24e5e1a3f3d811e48a on 2020-04-08
- reasons: This part of the ScaTra framework is currently unused and not subject to ongoing research. This will thus reduce dependencies and ease maintenance work.
- removed by Christoph Schmidt

old particle framework including dependent modules (by Georg Hammerl)
- removed in the following commits on 2019-09-09:
  8b80cd4eeada94e912b49cd4d7650b0c10926ad3 (old particle framework including MD interaction)
  6a5f67eb96e8b8837c17575420371d4b6dba13ab (fluid action types for cavitation)
  43678a64be03b632e47de4d0f42605370e460ef6 (cavitation algorithm)
  02ada95b0ba122b4422676cca399ad9595063a23 (particle-scatra coupling for levelset)
- reasons: A new particle framework has been added to Baci with Smoothed Particle Hydrodynamics (SPH), Discrete Element Method (DEM), and Particle-Structure-Interaction (PASI).
           The modules Molecular Dynamics (MD), Cavitation, and Particle-Scatra Coupling for Level-set problems are not migrated and removed in order to reduce dependencies.
- removed by Sebastian Fuchs

NLNSOL nonlinear solver framework (by Matthias Mayr)
- removed in commit 01ad0f4967da827bb7e6759dda442dbc3d96fa57 on 2019-07-30
- reasons: it was purely experimental and never worked properly. Removing it reduces the amount of code to be maintained as well as reduces the number of interfaces to MueLu to be kept up-to-date.
- if you need it: Implement it from scratch (recommended) or check out commit 01ad0f4967da827bb7e6759dda442dbc3d96fa57
- mainly deleted src/solver_nonlin/
- removed by Matthias Mayr

xfem combust module (by Flo Henke, Ursula Rasthofer, Benedikt Schott)
- removed in revision 23268 on 2017-07-27
- reasons: most of the functionality has been shifted to the current CutFEM framework (see drt_fluid_xfluid and drt_xfem)
- if you need it: Check revision 23268
- what has not been shifted to the new framework so far: load balancing, some combustion tests, periodic boundary conditions
- mainly deleted src/drt_combust and some outdated files in src/drt_xfem, files in Input/combust*.dat
- removed by B. Schott

interface to aero code (by Georg Hammerl)
- removed in revision 23256 on 2017-07-13
- reasons: it is unlikely that we use that particular coupling scenario in the coming years, thus reduce code complexity by not carrying it around
- if you want to couple to other codes: check the interfaces in 23254 in Input/fs3i_aero_tfsi_flat_plate.dat and the implementation in src/drt_fs3i/aero_tfsi*
- Removed by M. Kronbichler

meshfree analysis (by Keijo Nissen)
- removed in revision 23256 on 2017-07-13
- reasons: invasive implementation, got outdated with respect to the standard polynomial fluid implementation, no active member of LNM can maintain this functionality
- if you need it: Check revision 23254, get one of the test files or a file by Keijo Nissen
- removed by M. Kronbichler

curves
- removed in revision 23111 on 2017-05-05
- In the course of BACI clean up, Andrea La Spina, Moritz Thon, and Svenja Schoeder were assigned to clean the functions and time
  curves. Motivation was that functions allowed for time dependence but not the full flexibility as curves and that time derivatives
  were not always correctly evaluated due to several time dependencies or return of 0 as default. Therefore, functions were extended
  such that they can depend on self defined variables which in turn can have time dependencies. For details and the commit message,
  see details/2017_Function.txt
- Removed by: A. Laspina, S. Schoeder, M. Thon

contact module (by Philipp Farah, Alexander Popp, Tobias Wiesner)
- removed in revision 23062 on 2017-04-26
- The code infrastructure that selects parts of the code and applies patches to remove inter-module dependencies turned out to be too brittle and fail regularly
- If you want to include separate modules: Check the functionality to support modules that was applied in CMakeLists.txt and do-configure of -r23061, but try to find a version that does not rely on patches because the BACI source code changes to often.
- Removed by: M. Kronbichler

lung inverse analysis (by Sophie Rausch)
- removed in revision 22737 on 2016-12-27
- This type of analysis was not used for many years. The features of this inverse analysis are also in gen_inv_analysis.
- If you need it: Find one of Sophie's dat file and use it. Think if you could write a more general monitor-file, to use the gen_inv_analysis.
- Removed by: A. Birzle

crack propagation (by Sudhakar Yogaraj)
- removed in revision 22725 on 2016-12-22
- due to invasive implementation and difficulty to maintain and migrate to new structural time integration

potential (by Ursula Mayer)
- removed in revision 22495 on 2016-10-18
- reasons: invasive implementation, outdated functionality, knowledge about functionality was lost at the institute, no active member of LNM was to be made responsible for shifting this implementation to the new structural time integration.
- removed by A. Rauch<|MERGE_RESOLUTION|>--- conflicted
+++ resolved
@@ -1,13 +1,12 @@
 List of major features that were removed from BACI, including date and revision where code was removed
 
-<<<<<<< HEAD
 Acoustics module (by Svenja Schoeder)
 - removed in commit a263275e53ec5f4cbed966188fbade1981490800 on 2020-04-15
 - reasons: We are not actively developing acoustics applications at this point. Removing it reduces the amount of code that needs to be maintainer. Furthermore, the high-performance part of the module (explicit time integrator) is available as open-source software on https://github.com/kronbichler/exwave including basic documentation and several examples
 - if you need it: Check the exwave code on github and adapt to your needs; in case you need implicit time integration with HDG, checkout commit xxx
 - mainly deleted src/drt_acou
 - removed by Luca Berardocco
-=======
+
 cell migration module (by Andreas Rauch)
 - includes prb_immersed_cell and prb_scatra_endoexocytosis
 - prb_immersed_cell is comprised by a structural problem (cell) embedded in a porous medium (extrcellular matrix)
@@ -17,7 +16,6 @@
 - removed in commit 05505bb75e860b9f798e41c6c8b59aa6757d721c on 2020-04-13
 - reasons: This module is currently unused and not subject to ongoing research. This will thus reduce dependencies and ease maintenance work.
 - removed by Anh-Tu Vuong
->>>>>>> 76deeb4c
 
 FSI using IBM on deformable fluid meshes (by Andreas Rauch)
 - removed in commit 57d21c7794a44f4ce15824d5aae50f3a0b161602 on 2020-04-09
