--- conflicted
+++ resolved
@@ -43,11 +43,7 @@
       int GetFirstMatID() const { return firstmatid_; };
       int GetSecondMatID() const { return secondmatid_; };
       double GetLateralLength() const { return lateralLength_; };
-<<<<<<< HEAD
-=======
       bool GetPressureGreenFunFlag() const { return pressureGreenFunFlag_; };
-      double GetMaxTopologyHeight() { return maxTopologyHeight_; };
->>>>>>> 475422e4
       double GetTolerance() const { return tolerance_; };
       double GetMaxIteration() const { return maxIteration_; };
       bool GetWarmStartingFlag() const { return warmStartingFlag_; };
@@ -70,13 +66,7 @@
       int secondmatid_;
       double lateralLength_;
       int resolution_;
-<<<<<<< HEAD
-=======
       bool pressureGreenFunFlag_;
-      double maxTopologyHeight_;
-      double initialTopologyStdDeviation_;
-      double hurstExponent_;
->>>>>>> 475422e4
       bool randomTopologyFlag_;
       bool randomSeedFlag_;
       int randomGeneratorSeed_;
