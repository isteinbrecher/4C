--- conflicted
+++ resolved
@@ -166,15 +166,6 @@
   aigtransform_ = Teuchos::rcp(new LINALG::MatrixColTransform);
   fmiitransform_ = Teuchos::rcp(new LINALG::MatrixColTransform);
 
-<<<<<<< HEAD
-=======
-  coupsfm_ = Teuchos::rcp(new CORE::ADAPTER::CouplingMortar());
-  fscoupfa_ = Teuchos::rcp(new CORE::ADAPTER::Coupling());
-
-  aigtransform_ = Teuchos::rcp(new LINALG::MatrixColTransform);
-  fmiitransform_ = Teuchos::rcp(new LINALG::MatrixColTransform);
-
->>>>>>> 190b6af1
   // Recovery of Lagrange multiplier happens on fluid field
   SetLambda();
 
