# Build system for baci and support tools.
# Including nightly test definitions.
#

#
### General Setup

cmake_minimum_required(VERSION 3.17)

project(baci CXX C Fortran)

# Print CMake version to screen
message("II Using CMake ${CMAKE_VERSION}")

# The version number.
set(baci_VERSION_MAJOR 1)
set(baci_VERSION_MINOR 0)

# configure a header file to pass some of the CMake settings
# to the source code
configure_file(
  "${PROJECT_SOURCE_DIR}/src/headers/compile_settings.h.in"
  "${PROJECT_BINARY_DIR}/src/headers/compile_settings.h"
  )

# add the binary tree to the search path for include files
# so that we will find TutorialConfig.h
include_directories("${PROJECT_BINARY_DIR}/src/headers")

# specify where our own cmake modules are located
list(APPEND CMAKE_MODULE_PATH ${CMAKE_SOURCE_DIR}/cmake/Modules)

# get current Baci revision from git
include(GetGitRevision)
get_git_revision_information()

# configure revision file to pass git revision information to the source code
configure_file(
  "${PROJECT_SOURCE_DIR}/src/headers/revision.H.in" "${PROJECT_BINARY_DIR}/src/headers/revision.H"
  )

# include all external (cmake) macros that we use
include(CheckCXXSourceRuns)
include(CheckCXXSourceCompiles)
include(FetchContent)

# include our own macros
include(BACILinkDefaultLibraries)
include(BACIAddLibrary)

#
### Build in default values

if(NOT CMAKE_BUILD_TYPE)
  set(CMAKE_BUILD_TYPE
      RelWithDebInfo
      CACHE STRING
            "Choose the type of build, options are: None Debug Release RelWithDebInfo MinSizeRel."
            FORCE
      )
endif(NOT CMAKE_BUILD_TYPE)

#
### compile time options

if(${CMAKE_BUILD_TYPE} STREQUAL "DEBUG")
  add_definitions("-DDEBUG=ON")
endif()

option(
  DEBUGCUTLIBRARY "Turn on special output inside the cut library to be able to track errors" OFF
  )
if(DEBUGCUTLIBRARY)
  add_definitions("-DDEBUGCUTLIBRARY")
endif(DEBUGCUTLIBRARY)

option(
  TRILINOS_DEVELOP
  "Select Trilinos installation based on current develop branch (highly experimental!)"
  OFF
  )
if(TRILINOS_DEVELOP)
  message("II Trilinos installation: develop branch (highly experimental!)")
  add_definitions("-DTRILINOS_DEVELOP")
endif(TRILINOS_DEVELOP)

option(ENABLE_STACKTR "Enable printing of a stacktrace in case of a dserror" ON)
if(ENABLE_STACKTR)
  message("II Print stacktrace in dserror")
  add_definitions("-DENABLE_STACKTR")
endif(ENABLE_STACKTR)

# ignore selected cut test
option(IGNORE_UNSTABLE_CUTTEST "Ignore unstable cut test" OFF)
if(IGNORE_UNSTABLE_CUTTEST)
  message("-- Ignore unstable cut test ")
  add_definitions("-DIGNORE_UNSTABLE_CUTTEST")
endif(IGNORE_UNSTABLE_CUTTEST)

# fancy stuff

option(COLOROUTPUT "use colored output to the terminal" OFF)
if(COLOROUTPUT)
  add_definitions("-DCOLOROUTPUT")
endif(COLOROUTPUT)

option(DSERROR_DUMP "dserror creates a core file" OFF)
if(DSERROR_DUMP)
  add_definitions("-DDSERROR_DUMP")
endif(DSERROR_DUMP)

option(TRAP_FE "crash baci if a nan of inf occurs" ON)
if(TRAP_FE)
  add_definitions("-DTRAP_FE")
endif(TRAP_FE)

option(THROWELEMENTERRORS "throw errors at element level so all element error can be found" OFF)
if(THROWELEMENTERRORS)
  add_definitions("-DTHROWELEMENTERRORS")
endif(THROWELEMENTERRORS)

# Run some system checks
file(GLOB _check_files "cmake/checks/*.cmake")
foreach(_file ${_check_files})
  message(STATUS "Include ${_file}")
  include(${_file})
endforeach()

###------------------------------------------------------------------ External Libraries

find_package(
  HDF5
  COMPONENTS C HL
  REQUIRED
  )
find_package(MPI REQUIRED)
find_package(Qhull REQUIRED)
find_package(BLAS REQUIRED)
find_package(LAPACK REQUIRED)
find_package(Trilinos REQUIRED)
find_package(
  Boost
  COMPONENTS graph system
  REQUIRED
  )
find_package(Netcdf REQUIRED)
find_package(ArborX)
find_package(FFTW)
find_package(ACML)
find_package(AMDLIBM)
find_package(CLN REQUIRED)

###------------------------------------------------------------------ List of files

### LEGACY
# Define variables that gather the names of all to-be-created libraries. These will be used
# for the executables that link against all libraries.

set(ELEMENT_LIBRARIES
    # cmake-format: sortable
    ele_ale
    ele_beam3
    ele_bele
    ele_discsh3
    ele_elemag
    ele_fluid
    ele_lubrication
    ele_membrane
    ele_porofluidmultiphase
    ele_rigidsphere
    ele_s8
    ele_scatra
    ele_so
<<<<<<< HEAD
    drt_solid_ele
=======
    ele_so_plast
    ele_sp3
>>>>>>> 2c3735c8
    ele_t3
    ele_t3cl
    ele_thermo
    ele_to3
    ele_w1
    )

set(MULTIFIELD_LIBRARIES
    # cmake-format: sortable
    alg_ehl
    alg_elch
    alg_fbi
    alg_fpsi
    alg_fs3i
    alg_fsi
    alg_fsi_xfem
    alg_immersed_problem
    alg_loma
    alg_pasi
    alg_poroelast
    alg_poromultiphase
    alg_poromultiphase_scatra
    alg_ssi
    alg_ssti
    alg_sti
    alg_tsi
    alg_two_phase
    alg_wear
    )

set(SINGLEFIELD_LIBRARIES
    # cmake-format: sortable
    alg_ale
    alg_artnet
    alg_contact
    alg_contact_aug
    alg_elemag
    alg_fluid
    alg_fluid_turbulence
    alg_lubrication
    alg_particle_algorithm
    alg_particle_engine
    alg_particle_interaction
    alg_particle_rigidbody
    alg_particle_wall
    alg_porofluidmultiphase
    alg_scatra
    alg_statinvanalysis
    alg_structure
    alg_structure_new
    alg_thermo
    alg_tutorial
    alg_xfluid
    alg_xstructure
    )

set(SUPPORT_LIBRARIES
    # cmake-format: sortable
    fem_general
    geometry_pair
    inpar
    io
    levelset
    lib
    lib_artnet
    lib_beamcontact
    lib_beaminteraction
    lib_binstrategy
    lib_browniandyn
    lib_constraint
    lib_contact
    lib_contact_constitutivelaw
    lib_cut
    lib_fiber
    lib_geometric_search
    lib_immersed
    lib_io
    lib_mortar
    lib_poromulti_art_coupl
    lib_statinv_ana
    lib_struct_ale
    lib_surfstress
    lib_xfem
    lib_xfem_manag
    particleengine
    patspec
    red_airways
    )

set(BACI_LIBRARIES
    # cmake-format: sortable
    ${ELEMENT_LIBRARIES}
    ${MULTIFIELD_LIBRARIES}
    ${SINGLEFIELD_LIBRARIES}
    ${SUPPORT_LIBRARIES}
    adapter
    cardiovascular0d
    comm
    constraint
    fortran
    geometry
    headers
    linalg
    locacontinuation
    mat
    matelast
    mixture
    mor
    mortar
    nlnsolver_nox
    nurbs_discret
    opti
    pss_full
    rebalance
    solver
    stru_multi
    timestepping
    volmortar
    )

set(FILTER_LIBRARIES post_common -Wl,--start-group ${BACI_LIBRARIES} -Wl,--end-group)

###------------------------------------------------------------------ Binaries

# hide libraries

if(NOT CMAKE_ARCHIVE_OUTPUT_DIRECTORY)
  set(CMAKE_ARCHIVE_OUTPUT_DIRECTORY ${PROJECT_BINARY_DIR}/src)
endif(NOT CMAKE_ARCHIVE_OUTPUT_DIRECTORY)

string(TOLOWER ${CMAKE_BUILD_TYPE} BUILD_TYPE)
set(baciname baci-${BUILD_TYPE})

add_custom_target(post DEPENDS post_processor post_monitor)
add_custom_target(post_ensight DEPENDS post_processor)
add_custom_target(post_vtk DEPENDS post_processor)
add_custom_target(framework DEPENDS pre_exodus post)

set(FULL_TARGETS
    post_processor
    post_monitor
    post_s8convert
    pre_exodus
    pre_locsys
    cut_test
    )

add_custom_target(full DEPENDS ${baciname} ${FULL_TARGETS})

add_subdirectory(src)
add_subdirectory(doc EXCLUDE_FROM_ALL)

###------------------------------------------------------------------ Tests

enable_testing()
include(CTest)

###------------------------------------------------------------------ Unit Tests
add_subdirectory(tests/cut_test)
include(TestingFramework.cmake)
include(UnittestingFramework.cmake)<|MERGE_RESOLUTION|>--- conflicted
+++ resolved
@@ -158,6 +158,7 @@
 
 set(ELEMENT_LIBRARIES
     # cmake-format: sortable
+    drt_solid_ele
     ele_ale
     ele_beam3
     ele_bele
@@ -171,12 +172,8 @@
     ele_s8
     ele_scatra
     ele_so
-<<<<<<< HEAD
-    drt_solid_ele
-=======
     ele_so_plast
     ele_sp3
->>>>>>> 2c3735c8
     ele_t3
     ele_t3cl
     ele_thermo
